--- conflicted
+++ resolved
@@ -10,16 +10,10 @@
 import { SvdResolver } from '../svd-resolver';
 
 export const activate = async (context: vscode.ExtensionContext): Promise<SvdRegistry> => {
-<<<<<<< HEAD
-    const registry = new SvdRegistry();
     const tracker = new DebugTracker(context);
-    const peripheralTree = new PeripheralTreeProvider(tracker, registry);
-=======
-    const tracker = new DebugTracker();
     const registry = new SvdRegistry();
     const resolver = new SvdResolver(registry);
     const peripheralTree = new PeripheralTreeProvider(tracker, resolver);
->>>>>>> 6df7cc28
     const commands = new Commands(peripheralTree);
 
     await peripheralTree.activate(context);
