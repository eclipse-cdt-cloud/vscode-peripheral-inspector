--- conflicted
+++ resolved
@@ -26,14 +26,9 @@
 import { NodeSetting } from '../common';
 import { SvdData, SVDParser } from '../svd-parser';
 import { AddrRange } from '../addrranges';
-<<<<<<< HEAD
-import { SvdRegistry } from '../svd-registry';
-=======
-import { DebugTracker } from '../debug-tracker';
 import { SvdResolver } from '../svd-resolver';
 import { readFromUrl } from '../utils';
 import { uriExists } from '../vscode-utils';
->>>>>>> 6df7cc28
 
 const STATE_FILENAME = '.svd-viewer.json';
 
@@ -257,28 +252,24 @@
     protected sessionPeripheralsMap = new Map <string, PeripheralTreeForSession>();
     protected oldState = new Map <string, vscode.TreeItemCollapsibleState>();
 
-<<<<<<< HEAD
-    constructor(tracker: DebugTracker, protected registry: SvdRegistry) {
+    constructor(tracker: DebugTracker, protected resolver: SvdResolver) {
         tracker.subscribe({
             version: 1,
             body: {
                 debuggers: '*',
                 handler: async event => {
-                    if (event.event === DebugSessionStatus.Initializing) {
-                        this.debugSessionStarted(event.session!);
+                    if (event.event === DebugSessionStatus.Initializing && event.session) {
+                        this.debugSessionStarted(event.session);
                     }
-                    if (event.event === DebugSessionStatus.Terminated) {
-                        this.debugSessionTerminated(event.session!)
+                    if (event.event === DebugSessionStatus.Terminated && event.session) {
+                        this.debugSessionTerminated(event.session);
+                    }
+                    if (event.event === DebugSessionStatus.Stopped && event.session) {
+                        this.debugStopped(event.session);
                     }
                 }
             }
         });
-=======
-    constructor(tracker: DebugTracker, protected resolver: SvdResolver) {
-        tracker.onWillStartSession(session => this.debugSessionStarted(session));
-        tracker.onWillStopSession(session => this.debugSessionTerminated(session));
-        tracker.onDidStopDebug(session => this.debugStopped(session));
->>>>>>> 6df7cc28
     }
 
     public async activate(context: vscode.ExtensionContext): Promise<void> {
